import csv
import re
<<<<<<< HEAD
from io import StringIO
=======
>>>>>>> c52f0cc2

import pandas as pd

from ...core.components import MarkdownDoc
from ..abstract_parser import AbstractParser


class CSVParser(AbstractParser):
    """Parser for Comma-Separated Values file (.csv)"""

    def __init__(self, csv_delimiter: str | None = None) -> None:
        """Initializes a sheet parser

        Args:
            csv_delimiter (str | None, optional): The delimiter to consider to parse the .csv files.
                If None, we will try to guess what the delimiter is. Defaults to None.
        """
        self.csv_delimiter = csv_delimiter

    def parse_file(self, filepath: str) -> MarkdownDoc:
        """Parses a csv file to markdown.

        Args:
            filepath (str): the path to the csv file.

        Returns:
            MarkdownDoc: the markdown-formatted csv.
        """
<<<<<<< HEAD
        csv_string = self.read_file(filepath)
=======
        df = self.read_file(filepath)
        md_string = CSVParser.convert_df_to_markdown(df)
>>>>>>> c52f0cc2

        return self.parse_string(csv_string)

    def parse_string(self, string: str) -> MarkdownDoc:
        """Parses a string representing a csv file to markdown.

        Args:
            string (str): the csv-formatted string.

        Returns:
            MarkdownDoc: the markdown-formatted csv.
        """
        delimiter = self.csv_delimiter or CSVParser._detect_csv_delimiter(string)
        df = pd.read_csv(StringIO(string), delimiter=delimiter)  # type: ignore | missing typing in pandas
        md_string = CSVParser.convert_df_to_markdown(df)

        return MarkdownDoc.from_string(md_string)

    def read_file(self, filepath: str) -> str:
        """Read the provided filepath. For a list of handled filetypes,
        refer to https://pandas.pydata.org/docs/reference/api/pandas.read_excel.html.

        Args:
            filepath (str): path to the file.

        Returns:
            str: the csv file content as a string.
        """
        if not filepath.lower().endswith(".csv"):
            raise ValueError("Only .csv files can be passed to CSVParser.")
        with open(filepath, "r", encoding="utf8") as file:
            csv_string = "".join(file.readlines())

        return csv_string

    @staticmethod
    def _detect_csv_delimiter(csv_string: str, n_sample_lines: int = 5) -> str:
        """Detect the delimiter used in a CSV file.

        Args:
            csv_string (str): the csv file as a string.
            n_sample_lines (int): the amount of lines to consider for guessing the separator.
                Higher number may increase inference time.

        Returns:
            str : the delimiter
        """
        sample = "\n".join(csv_string.split("\n")[:n_sample_lines])
        sniffer = csv.Sniffer()
        try:
            dialect = sniffer.sniff(sample)
            return dialect.delimiter
        except csv.Error as e:
            raise ValueError(
                "Could not detect the delimiter. You may want to set delimiter manually using SheetParser(csv_delimiter='<mydelimiter>') before parsing the file."
            ) from e

    @staticmethod
    def convert_df_to_markdown(df: pd.DataFrame) -> str:
        """Converts a DataFrame to markdown.
        Wraps tabula's method pd.DataFrame.to_markdown()
        between pre and post processing.

        Args:
            df (pd.DataFrame): the dataframe to convert.

        Returns:
            str: a markdown formatted table.
        """
<<<<<<< HEAD
        df = df.apply(lambda x: x.astype(str).str.replace("\n", " "))  # type: ignore | x: pd.Series -> pd.Series
        df = df.apply(lambda x: pd.api.types.infer_dtype(x, skipna=True))  # type: ignore | x: pd.Series -> pd.Series
=======
        df = df.apply(lambda x: x.str.replace("\n", " "))  # type: ignore | x: pd.Series -> pd.Series
>>>>>>> c52f0cc2
        md_string = df.to_markdown(index=False)
        md_string = re.sub(r"\s{3,}", "  ", md_string)
        md_string = re.sub(r"-{3,}", "---", md_string)

        return md_string<|MERGE_RESOLUTION|>--- conflicted
+++ resolved
@@ -1,9 +1,6 @@
 import csv
 import re
-<<<<<<< HEAD
 from io import StringIO
-=======
->>>>>>> c52f0cc2
 
 import pandas as pd
 
@@ -32,12 +29,7 @@
         Returns:
             MarkdownDoc: the markdown-formatted csv.
         """
-<<<<<<< HEAD
         csv_string = self.read_file(filepath)
-=======
-        df = self.read_file(filepath)
-        md_string = CSVParser.convert_df_to_markdown(df)
->>>>>>> c52f0cc2
 
         return self.parse_string(csv_string)
 
@@ -100,6 +92,10 @@
         """Converts a DataFrame to markdown.
         Wraps tabula's method pd.DataFrame.to_markdown()
         between pre and post processing.
+        Preprocess :
+        - Remove \n in text columns
+        PostProcess :
+        - Replace multiple spaces with 2 spaces.
 
         Args:
             df (pd.DataFrame): the dataframe to convert.
@@ -107,12 +103,11 @@
         Returns:
             str: a markdown formatted table.
         """
-<<<<<<< HEAD
-        df = df.apply(lambda x: x.astype(str).str.replace("\n", " "))  # type: ignore | x: pd.Series -> pd.Series
-        df = df.apply(lambda x: pd.api.types.infer_dtype(x, skipna=True))  # type: ignore | x: pd.Series -> pd.Series
-=======
-        df = df.apply(lambda x: x.str.replace("\n", " "))  # type: ignore | x: pd.Series -> pd.Series
->>>>>>> c52f0cc2
+        dtypes = df.apply(
+            lambda x: pd.api.types.infer_dtype(x, skipna=True)  # type: ignore | x: pd.Series[Any] -> pd.Series[str]
+        )
+        string_cols = dtypes[dtypes == "string"].index  # type: ignore | x: pd.Series[Any] -> pd.Series[str]
+        df[string_cols] = df[string_cols].apply(lambda x: x.str.replace("\n", " "))  # type: ignore | x: pd.Series[Any] -> pd.Series[str]
         md_string = df.to_markdown(index=False)
         md_string = re.sub(r"\s{3,}", "  ", md_string)
         md_string = re.sub(r"-{3,}", "---", md_string)
